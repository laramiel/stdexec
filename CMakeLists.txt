--- conflicted
+++ resolved
@@ -165,51 +165,28 @@
 add_library(stdexec_executable_flags INTERFACE)
 
 # Enable warnings
-if("${stdexec_compiler_frontend}" STREQUAL "GNU" OR "${stdexec_compiler_frontend}" STREQUAL "AppleClang")
-  target_compile_options(stdexec_executable_flags INTERFACE -Wall)
-endif()
-if("${stdexec_compiler_frontend}" STREQUAL "MSVC")
-  target_compile_options(stdexec_executable_flags INTERFACE /W4)
-endif()
-
-if("${CMAKE_CXX_COMPILER_ID}" STREQUAL "NVHPC")
-  # Increase the error limit with NVC++
-  target_compile_options(stdexec_executable_flags INTERFACE -e1000)
-
-  # Silence warnings with NVHPC
-  target_compile_options(stdexec_executable_flags INTERFACE --diag_suppress177,550,111,497,554)
-endif()
-
-if("${CMAKE_CXX_COMPILER_ID}" STREQUAL "GNU")
-  # Silence warnings with GCC
-  target_compile_options(stdexec_executable_flags INTERFACE -Wno-non-template-friend)
-endif()
-
-<<<<<<< HEAD
-if("${CMAKE_CXX_COMPILER_ID}" STREQUAL "Clang" OR "${CMAKE_CXX_COMPILER_ID}" STREQUAL "AppleClang")
-  set(clang_option_prefix "")
-
-  if("${CMAKE_CXX_COMPILER_FRONTEND_VARIANT}" STREQUAL "MSVC")
-    set(clang_option_prefix "/clang:")
-  endif()
-
-  # Template backtrace limit
-  target_compile_options(stdexec_executable_flags INTERFACE
-                         "${clang_option_prefix}-ferror-limit=0"
-                         "${clang_option_prefix}-fmacro-backtrace-limit=0"
-                         "${clang_option_prefix}-ftemplate-backtrace-limit=0")
-endif()
-=======
+target_compile_options(stdexec_executable_flags INTERFACE
+                       $<$<STREQUAL:${stdexec_compiler_frontend},GNU>:-Wall>
+                       $<$<STREQUAL:${stdexec_compiler_frontend},AppleClang>:-Wall>
+                       $<$<STREQUAL:${stdexec_compiler_frontend},MSVC>:/W4>)
+
+# Increase the error limit with NVC++
+target_compile_options(stdexec_executable_flags INTERFACE
+                       $<$<CXX_COMPILER_ID:NVHPC>:-e1000>)
+
+# Silence warnings
+target_compile_options(stdexec_executable_flags INTERFACE
+                       $<$<CXX_COMPILER_ID:GNU>:-Wno-non-template-friend>
+                       $<$<CXX_COMPILER_ID:NVHPC>:--diag_suppress177,550,111,497,554>)
+
 # Template backtrace limit
 target_compile_options(stdexec_executable_flags INTERFACE
                        $<$<OR:$<CXX_COMPILER_ID:Clang>,$<CXX_COMPILER_ID:AppleClang>>:
-                       -ferror-limit=0
-                       -fmacro-backtrace-limit=0
-                       -ftemplate-backtrace-limit=0>
+                          $<$<STREQUAL:${CMAKE_CXX_COMPILER_FRONTEND_VARIANT},MSVC>:/clang:>-ferror-limit=0
+                          $<$<STREQUAL:${CMAKE_CXX_COMPILER_FRONTEND_VARIANT},MSVC>:/clang:>-fmacro-backtrace-limit=0
+                          $<$<STREQUAL:${CMAKE_CXX_COMPILER_FRONTEND_VARIANT},MSVC>:/clang:>-ftemplate-backtrace-limit=0>
                        $<$<AND:$<CXX_COMPILER_ID:NVHPC>,$<VERSION_GREATER:$<CXX_COMPILER_VERSION>,23.3.0>>:
-                       -ftemplate-backtrace-limit 0>
-                       )
->>>>>>> c2ebe841
+                       -ftemplate-backtrace-limit 0>)
 
 # # Always enable colored output
 # target_compile_options(stdexec_executable_flags INTERFACE
