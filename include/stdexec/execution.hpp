--- conflicted
+++ resolved
@@ -4351,7 +4351,9 @@
       _SetTag,
       _Child,
       _Env,
-      __mtry_catch< __mbind_front_q<__call_result_t, _Fun>, __on_not_callable<_SetTag>>,
+      __mtry_catch<
+        __transform<__q<__decay_ref>, __mbind_front_q<__call_result_t, _Fun>>,
+        __on_not_callable<_SetTag>>,
       __q<__domain::__common_domain_t>>;
 
     template <class _LetTag, class _Env>
@@ -4470,7 +4472,6 @@
         return __let_state_t{__sndr.apply((_Sender&&) __sndr, __detail::__get_data()), __sched};
       }
 
-<<<<<<< HEAD
       template <class _State, class _Receiver, class... _As>
       static void __bind(_State&& __state, _Receiver&& __rcvr, _As&&... __as) noexcept {
         try {
@@ -4490,18 +4491,6 @@
           set_error(std::move(__rcvr), std::current_exception());
         }
       }
-=======
-      // Compute all the domains of all the result senders and make sure they're all the same
-      template <class _Child, class _Fun, class _Env>
-      using __result_domain_t = __gather_completions_for<
-        _SetTag,
-        _Child,
-        _Env,
-        __mtry_catch<
-          __transform<__q<__decay_ref>, __mbind_front_q<__call_result_t, _Fun>>,
-          __on_not_callable<_SetTag>>,
-        __q<__domain::__common_domain_t>>;
->>>>>>> 6adef0d8
 
       template <class _State, class _Receiver, class _Tag, class... _As>
       static void complete(_State&& __state, _Receiver&& __rcvr, _Tag, _As&&... __as) noexcept {
