/*
 * Copyright (c) 2022 NVIDIA Corporation
 *
 * Licensed under the Apache License Version 2.0 with LLVM Exceptions
 * (the "License"); you may not use this file except in compliance with
 * the License. You may obtain a copy of the License at
 *
 *   https://llvm.org/LICENSE.txt
 *
 * Unless required by applicable law or agreed to in writing, software
 * distributed under the License is distributed on an "AS IS" BASIS,
 * WITHOUT WARRANTIES OR CONDITIONS OF ANY KIND, either express or implied.
 * See the License for the specific language governing permissions and
 * limitations under the License.
 */
#pragma once

#include "../stdexec/execution.hpp"
#include "env.hpp"
#include "__detail/__sender_facade.hpp"

namespace exec {
  /////////////////////////////////////////////////////////////////////////////
  // A scoped version of [execution.senders.adaptors.on]
  namespace __on {
    using namespace stdexec;

    enum class on_kind { start_on, continue_on };

    template <on_kind>
      struct on_t;

    template <class _Scheduler, class _Sender>
      struct __start_fn {
        _Scheduler __sched_;
        _Sender __sndr_;

        template <class _Self, class _OldSched>
          static auto __call(_Self&& __self, _OldSched __old_sched) {
            return std::move(((_Self&&) __self).__sndr_)
              | exec::write(exec::with(get_scheduler, __self.__sched_))
              | transfer(__old_sched)
              ;
          }

        template <scheduler _OldSched>
          auto operator()(_OldSched __old_sched) && {
            return __call(std::move(*this), __old_sched);
          }
        template <scheduler _OldSched>
          auto operator()(_OldSched __old_sched) const & {
            return __call(*this, __old_sched);
          }
      };
    template <class _Scheduler, class _Sender>
      __start_fn(_Scheduler, _Sender)
        -> __start_fn<_Scheduler, _Sender>;

    template <class _Env, class _Sender>
      struct _ENVIRONMENT_HAS_NO_SCHEDULER_FOR_THE_ON_ADAPTOR_TO_TRANSITION_BACK_TO {};

    template <class _SchedulerId, class _SenderId>
      struct __start_on_sender {
        using _Scheduler = __t<_SchedulerId>;
        using _Sender = __t<_SenderId>;

        _Scheduler __sched_;
        _Sender __sndr_;

        template <class _Self>
          static auto __call(_Self&& __self) {
            return let_value(
              stdexec::read(get_scheduler)
                | transfer(__self.__sched_),
              __start_fn{__self.__sched_, ((_Self&&) __self).__sndr_});
          }

        template <class _Self>
          using __inner_t = decltype(__call(__declval<_Self>()));

        template <__decays_to<__start_on_sender> _Self, receiver _Receiver>
            requires constructible_from<_Sender, __member_t<_Self, _Sender>> &&
              sender_to<__inner_t<_Self>, _Receiver>
          friend auto tag_invoke(connect_t, _Self&& __self, _Receiver&& __receiver)
            -> connect_result_t<__inner_t<_Self>, _Receiver> {
            return connect(__call((_Self&&) __self), (_Receiver&&) __receiver);
          }

        template <__decays_to<__start_on_sender> _Self, class _Env>
          friend auto tag_invoke(get_completion_signatures_t, _Self&&, _Env&&)
            -> completion_signatures_of_t<__inner_t<_Self>, _Env>;

        template <__decays_to<__start_on_sender> _Self, __none_of<no_env> _Env>
            requires (!__callable<get_scheduler_t, _Env>)
          friend auto tag_invoke(get_completion_signatures_t, _Self&&, _Env)
            -> _ENVIRONMENT_HAS_NO_SCHEDULER_FOR_THE_ON_ADAPTOR_TO_TRANSITION_BACK_TO<_Env, _Sender>;

        // forward sender queries:
        template <tag_category<forwarding_sender_query> _Tag, class... _As>
            requires __callable<_Tag, const _Sender&, _As...>
          friend auto tag_invoke(_Tag __tag, const __start_on_sender& __self, _As&&... __as)
            noexcept(__nothrow_callable<_Tag, const _Sender&, _As...>)
            -> __call_result_if_t<tag_category<_Tag, forwarding_sender_query>, _Tag, const _Sender&, _As...> {
            return ((_Tag&&) __tag)(__self.__sndr_, (_As&&) __as...);
          }
      };
    template <class _Scheduler, class _Sender>
      __start_on_sender(_Scheduler, _Sender)
        -> __start_on_sender<__x<_Scheduler>, __x<_Sender>>;

    template <>
      struct on_t<on_kind::start_on> {
        template <scheduler _Scheduler, sender _Sender>
            requires constructible_from<decay_t<_Sender>, _Sender>
          auto operator()(_Scheduler&& __sched, _Sender&& __sndr) const {
            // connect-based customization will remove the need for this check
            using __has_customizations =
              __call_result_t<__has_algorithm_customizations_t, _Scheduler>;
            static_assert(
              !__has_customizations{},
              "For now the default exec::on implementation doesn't support scheduling "
              "onto schedulers that customize algorithms.");
            return __start_on_sender{(_Scheduler&&) __sched, (_Sender&&) __sndr};
          }
      };

    template <class _Env, class _SchedulerId>
      struct __with_sched_env : _Env {
        using _Scheduler = stdexec::__t<_SchedulerId>;
        _Scheduler __sched_;
        friend _Scheduler tag_invoke(get_scheduler_t, const __with_sched_env& __self) noexcept {
          return __self.__sched_;
        }
      };

    template <class _Scheduler>
      struct __with_sched_kernel : __default_kernel {
        _Scheduler __sched_;
        __with_sched_kernel(_Scheduler __sched)
          : __sched_((_Scheduler&&) __sched)
        {}

        template <class _Env>
          __with_sched_env<_Env, __id<_Scheduler>> get_env(_Env __env) {
            return {(_Env&&) __env, __sched_};
          }

        template <class _Env, class _OtherSchedulerId>
          _Env get_env(__with_sched_env<_Env, _OtherSchedulerId> __env) {
            return (_Env&&) __env;
          }
      };

    template <class _SenderId, class _Scheduler>
      struct __with_sched
        : __sender_facade<
            __with_sched<_SenderId, _Scheduler>,
            __t<_SenderId>,
            __with_sched_kernel<_Scheduler>>
      {};

    template <class _Scheduler, class _Closure>
      struct __continue_on_kernel : __default_kernel {
        _Scheduler __sched_;
        _Closure __closure_;
        __continue_on_kernel(_Scheduler __sched, _Closure __closure)
          : __sched_((_Scheduler&&) __sched)
          , __closure_((_Closure&&) __closure)
        {}

        template <class... _Ts>
          using __self_t = __make_dependent_on<__continue_on_kernel, _Ts...>;

        template <class _Sender, class _OldScheduler>
          auto transform_sender_(_Sender&& __sndr, _OldScheduler __old_sched) {
            using __sender_t = __t<__with_sched<__id<decay_t<_Sender>>, _OldScheduler>>;
            return __sender_t{(_Sender&&) __sndr, __old_sched}
              | transfer(__sched_)
              | (__member_t<_Sender, _Closure>&&) __closure_
              | transfer(__old_sched);
          }

        template <class _Sender, class _Receiver, class... _Ts>
          using __sender_t =
            decltype(__declval<__self_t<_Sender, _Receiver, _Ts...>&>().transform_sender_(
              __declval<_Sender>(),
              __declval<__call_result_t<get_scheduler_t, env_of_t<_Receiver>>>()));

        template <class _Sender, class _Receiver>
          auto transform_sender(_Sender&& __sndr, __ignore, _Receiver& __rcvr)
            -> __sender_t<_Sender, _Receiver> {
            auto __sched = get_scheduler(stdexec::get_env(__rcvr));
            return transform_sender_((_Sender&&) __sndr, __sched);
          }

<<<<<<< HEAD
        template <__decays_to<__continue_on_sender> _Self, class _Env>
          friend auto tag_invoke(get_completion_signatures_t, _Self&&, _Env&&)
            -> completion_signatures_of_t<__inner_t<_Self>, _Env>;

        template <__decays_to<__continue_on_sender> _Self, __none_of<no_env> _Env>
            requires (!__callable<get_scheduler_t, _Env>)
          friend auto tag_invoke(get_completion_signatures_t, _Self&&, _Env)
            -> _ENVIRONMENT_HAS_NO_SCHEDULER_FOR_THE_ON_ADAPTOR_TO_TRANSITION_BACK_TO<_Env, _Sender>;

        // forward sender queries:
        template <tag_category<forwarding_sender_query> _Tag, class... _As>
            requires __callable<_Tag, const _Sender&, _As...>
          friend auto tag_invoke(_Tag __tag, const __continue_on_sender& __self, _As&&... __as)
            noexcept(__nothrow_callable<_Tag, const _Sender&, _As...>)
            -> __call_result_if_t<tag_category<_Tag, forwarding_sender_query>, _Tag, const _Sender&, _As...> {
            return ((_Tag&&) __tag)(__self.__sndr_, (_As&&) __as...);
=======
        template <class _Env>
          __with_sched_env<_Env, __id<_Scheduler>> get_env(_Env __env) {
            return {(_Env&&) __env, __sched_};
>>>>>>> 5c126bf6
          }
      };

    template <class _SenderId, class _Scheduler, class _Closure>
      struct __continue_on
        : __sender_facade<
            __continue_on<_SenderId, _Scheduler, _Closure>,
            __t<_SenderId>,
            __continue_on_kernel<_Scheduler, _Closure>>
      {};

    template <class _Sender, class _Scheduler, class _Closure>
      using __continue_on_t =
        __t<__continue_on<__id<decay_t<_Sender>>, _Scheduler, _Closure>>;

    template <>
      struct on_t<on_kind::continue_on> {
        template <sender _Sender, scheduler _Scheduler, __sender_adaptor_closure_for<_Sender> _Closure>
            requires constructible_from<decay_t<_Sender>, _Sender>
          auto operator()(_Sender&& __sndr, _Scheduler __sched, _Closure __closure) const {
            return __continue_on_t<_Sender, _Scheduler, _Closure>{
              (_Sender&&) __sndr,
              (_Scheduler&&) __sched,
              (_Closure&&) __closure
            };
          }

        template <scheduler _Scheduler, __sender_adaptor_closure _Closure>
          auto operator()(_Scheduler __sched, _Closure __closure) const
            -> __binder_back<on_t, _Scheduler, _Closure> {
            return {{}, {}, {(_Scheduler&&) __sched, (_Closure&&) __closure}};
          }
      };

    struct __on_t
      : on_t<on_kind::start_on>
      , on_t<on_kind::continue_on> {
      using on_t<on_kind::start_on>::operator();
      using on_t<on_kind::continue_on>::operator();
    };
  } // namespace __on

  using __on::on_kind;
  using __on::on_t;
  inline constexpr __on::__on_t on{};
} // namespace exec<|MERGE_RESOLUTION|>--- conflicted
+++ resolved
@@ -193,28 +193,9 @@
             return transform_sender_((_Sender&&) __sndr, __sched);
           }
 
-<<<<<<< HEAD
-        template <__decays_to<__continue_on_sender> _Self, class _Env>
-          friend auto tag_invoke(get_completion_signatures_t, _Self&&, _Env&&)
-            -> completion_signatures_of_t<__inner_t<_Self>, _Env>;
-
-        template <__decays_to<__continue_on_sender> _Self, __none_of<no_env> _Env>
-            requires (!__callable<get_scheduler_t, _Env>)
-          friend auto tag_invoke(get_completion_signatures_t, _Self&&, _Env)
-            -> _ENVIRONMENT_HAS_NO_SCHEDULER_FOR_THE_ON_ADAPTOR_TO_TRANSITION_BACK_TO<_Env, _Sender>;
-
-        // forward sender queries:
-        template <tag_category<forwarding_sender_query> _Tag, class... _As>
-            requires __callable<_Tag, const _Sender&, _As...>
-          friend auto tag_invoke(_Tag __tag, const __continue_on_sender& __self, _As&&... __as)
-            noexcept(__nothrow_callable<_Tag, const _Sender&, _As...>)
-            -> __call_result_if_t<tag_category<_Tag, forwarding_sender_query>, _Tag, const _Sender&, _As...> {
-            return ((_Tag&&) __tag)(__self.__sndr_, (_As&&) __as...);
-=======
         template <class _Env>
           __with_sched_env<_Env, __id<_Scheduler>> get_env(_Env __env) {
             return {(_Env&&) __env, __sched_};
->>>>>>> 5c126bf6
           }
       };
 
