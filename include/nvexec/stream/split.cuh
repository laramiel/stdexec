--- conflicted
+++ resolved
@@ -39,17 +39,10 @@
         SharedState &sh_state_;
 
       public:
-<<<<<<< HEAD
-        template <stdexec::__one_of<std::execution::set_value_t, 
-                                    std::execution::set_error_t, 
-                                    std::execution::set_stopped_t> Tag, 
-                  class... As>
-=======
         template <stdexec::__one_of<stdexec::set_value_t, 
                                     stdexec::set_error_t, 
                                     stdexec::set_stopped_t> Tag, 
-                  class... As _NVCXX_CAPTURE_PACK(As)>
->>>>>>> 6c820cd8
+                  class... As>
           friend void tag_invoke(Tag tag, receiver_t&& self, As&&... as) noexcept {
             SharedState &state = self.sh_state_;
 
@@ -292,25 +285,13 @@
                                         self.shared_state_};
         }
 
-<<<<<<< HEAD
-      template <stdexec::tag_category<std::execution::forwarding_sender_query> Tag, class... As>
-          requires // Always complete on GPU, so no need in (!stdexec::__is_instance_of<Tag, std::execution::get_completion_scheduler_t>) && 
-            stdexec::__callable<Tag, const Sender&, As...>
-        friend auto tag_invoke(Tag tag, const split_sender_t& self, As&&... as)
-          noexcept(stdexec::__nothrow_callable<Tag, const Sender&, As...>)
-          -> stdexec::__call_result_if_t<stdexec::tag_category<Tag, std::execution::forwarding_sender_query>, Tag, const Sender&, As...> {
-          return ((Tag&&) tag)(self.sndr_, (As&&) as...);
-=======
-      template <stdexec::tag_category<stdexec::forwarding_sender_query> Tag, class... As _NVCXX_CAPTURE_PACK(As)>
+      template <stdexec::tag_category<stdexec::forwarding_sender_query> Tag, class... As>
           requires // Always complete on GPU, so no need in (!stdexec::__is_instance_of<Tag, stdexec::get_completion_scheduler_t>) && 
             stdexec::__callable<Tag, const Sender&, As...>
         friend auto tag_invoke(Tag tag, const split_sender_t& self, As&&... as)
           noexcept(stdexec::__nothrow_callable<Tag, const Sender&, As...>)
           -> stdexec::__call_result_if_t<stdexec::tag_category<Tag, stdexec::forwarding_sender_query>, Tag, const Sender&, As...> {
-          _NVCXX_EXPAND_PACK_RETURN(As, as,
-            return ((Tag&&) tag)(self.sndr_, (As&&) as...);
-          )
->>>>>>> 6c820cd8
+          return ((Tag&&) tag)(self.sndr_, (As&&) as...);
         }
 
       template <class... Tys>
